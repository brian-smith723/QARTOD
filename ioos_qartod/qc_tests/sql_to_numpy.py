import psycopg2
import psycopg2.extras
import numpy as np
from ioos_qartod.qc_tests import qc
import quantities as q
import pandas as pd
import StringIO
from pandas.io.excel import read_excel
from credentials import dsn, sheet_loc

conn = psycopg2.connect(dsn)
cur = conn.cursor()
cur.execute("""SELECT id, site_name FROM cbibs.d_station WHERE site_code != 'unknown'""")
station_ids = cur.fetchall()
cur.execute("SELECT id, actual_name FROM cbibs.d_variable")
var_ids = cur.fetchall()

def insert_qartod_result(obs_ids, test_id, flags):
    """Insert results of the QARTOD test into the database.  Actually
       attempts to do an upsert"""
    rep_test_id = np.repeat(test_id, len(obs_ids))

    df = pd.DataFrame({'f_observation_id': obs_ids, 'qartod_code': rep_test_id,
                       'qc_code_id': flags})
    # should run faster to insert many rows
    csv_obj = StringIO.StringIO(df.to_csv(None, index=False, header=False))
    cur.copy_from(csv_obj, 'qartod_staging', sep=',',
                  columns=['f_observation_id', 'qartod_code', 'qc_code_id'])

def upsert_results():
    """
    Run an upsert-like query in Postgres once all the QC results have
    been added
    """
    cur.execute('LOCK TABLE cbibs.j_qa_code_secondary_fob IN EXCLUSIVE MODE')
    # update any already existing records
    # replace any existing records with
    # if 2 (unknown) then use pre-existing QC value
    cur.execute('''UPDATE cbibs.j_qa_code_secondary_fob t
                          SET qc_code_id = CASE qs.qc_code_id WHEN 2 THEN
                                                t.qc_code_id
                                           ELSE
                                                qs.qc_code_id
                                           END
                          FROM qartod_staging qs
                          WHERE t.f_observation_id = qs.f_observation_id AND
                                t.qartod_code = qs.qartod_code
                          ''')
    cur.execute('''INSERT INTO cbibs.j_qa_code_secondary_fob
                          SELECT qs.f_observation_id, qs.qartod_code,
                                 qs.qc_code_id
                          FROM qartod_staging qs
                          LEFT JOIN cbibs.j_qa_code_secondary_fob t ON
                                    (qs.f_observation_id = t.f_observation_id
                                      AND
                                     qs.qartod_code = t.qartod_code)
                                WHERE t.f_observation_id IS NULL AND
                                      t.qartod_code IS NULL
                          ''')

# create staging/temp table to initially store the results in
cur.execute('''CREATE TEMPORARY TABLE qartod_staging
                (LIKE cbibs.j_qa_code_secondary_fob)''')

cur.execute('''CREATE TEMPORARY TABLE qartod_loc_staging
                (id integer, qc_result integer)''')

# read the sheet into a dict of DataFrames
qc_config = pd.read_excel(sheet_loc, None)
# TODO: could get rid of lon for most of these as they aren't location test
# preload prepare statement
cur.execute("""PREPARE get_obs AS SELECT o.id, measure_ts,
                obs_value, l.longitude lon, l.latitude lat
                FROM cbibs.f_observation o JOIN cbibs.d_location l
                ON (o.d_location_id = l.id)
                JOIN d_variable v ON v.id = o.d_variable_id
                JOIN d_station st ON st.id = o.d_station_id
                WHERE st.site_code = $1
                AND v.actual_name = $2
                ORDER BY measure_ts""")

# these can almost certainly become more efficient if we configure by site
# instead of test, as we don't have to naively refetch obs
def gross_range_adapter(config):
    # I wish I could inline here
    for _, conf in config.iterrows():
        # Pandas reads the string and may attempt to coerce to numeric
        site = str(conf['site_code'])
        var = conf['variable_name']
        # TODO: May want to add type checking as spreadsheets don't really
        # enforce types
        sensor_span = (conf['sensor_min'], conf['sensor_max'])
        if conf['user_min'] is not None and conf['user_max'] is not None:
            user_span = (conf['user_min'], conf['user_max'])
        else:
            user_span = None
        data = pd.read_sql("EXECUTE get_obs (%s, %s)", conn, params=(site, var),
                           index_col='id')
        #cur.execute("EXECUTE get_obs (%s, %s)", (site, var))
        res = qc.range_check(data['obs_value'], sensor_span, user_span)
        insert_qartod_result(data.index, qc.range_check.qartod_id, res)

if "Gross Range" in qc_config:
    gross_range_adapter(qc_config['Gross Range'])

# TODO: Add remainder of test

def location_range_adapter(config):
    for _, conf in config.iterrows():
        site = str(conf['site_code'])
        ll_lat = conf['ll_lat']
        ll_lon = conf['ll_lon']
        ur_lat = conf['ur_lat']
        ur_lon = conf['ur_lon']
<<<<<<< HEAD
=======
        bbox_arr=[[ll_lon, ur_lon], [ll_lat, ur_lat]]

>>>>>>> 879b3c82
        bbox_arr = [[ll_lon, ur_lon], [ll_lat, ur_lat]]
        variable_group = conf['variable_group']

        data = pd.read_sql("""SELECT gl.id, l.longitude lon, l.latitude lat
                            FROM d_variable_group_location gl
                            JOIN d_variable_group vg ON vg.id = gl.d_variable_group_id
                            JOIN d_station st ON st.id = gl.d_station_id
                            JOIN d_location l ON l.id = gl.d_location_id
                            WHERE st.site_code = %s AND vg.group_name = %s""",
                        conn, params=(site, variable_group))
<<<<<<< HEAD
        res = qc.location_set_check(data['lon'], data['lat'], bbox_arr)
        cur.execute('''CREATE TEMPORARY TABLE qartod_loc_staging
                        (id integer, qc_result integer)''')
        # could we just use numpy here instead?
        df = pd.DataFrame(data=[data['id'].values, res]).T
        csv_obj = StringIO.StringIO(df.to_csv(None, index=False, header=False))
        # faster to copy_from + update or should i "mogrify" a cursor instead?
=======
        # we want to pass the non-input kwargs to the history adapter
        res = qc.location_set_check(data['lon'], data['lat'], bbox_arr)
        df = pd.DataFrame({'id': data['id'], 'qc_result': res})
        csv_obj = StringIO.StringIO(df.to_csv(None, index=False, header=False))
        # faster to copy_from?
>>>>>>> 879b3c82
        cur.copy_from(csv_obj, 'qartod_loc_staging', sep=',',
                      columns=['id', 'qc_result'])
        cur.execute("""UPDATE d_variable_group_location group_loc SET
                    location_test=t.qc_result FROM qartod_loc_staging t
                    WHERE t.id = group_loc.id""")

if "Location Test" in qc_config:
    location_range_adapter(qc_config['Location Test'])

def spike_check_adapter(config):
    for _, conf in config.iterrows():
        site = str(conf['site_code'])
        var = conf['variable_name']
        low = conf['low_threshold']
        high = conf['high_threshold']

        data = pd.read_sql("EXECUTE get_obs (%s, %s)", conn, params=(site, var),
                           index_col='id')

        res = qc.spike_check(data['obs_value'], low, high)
        insert_qartod_result(data.index, qc.spike_check.qartod_id, res)

if "Spike" in qc_config:
    spike_check_adapter(qc_config['Spike'])

def rate_of_change_check_adapter(config):
    for _, conf in config.iterrows():
        site = str(conf['site_code'])
        var = conf['variable_name']
        thresh = conf['thresh_val']

        data = pd.read_sql("EXECUTE get_obs (%s, %s)", conn, params=(site, var),
                           index_col='id')

        # get observation_id
        res = qc.rate_of_change_check(data['obs_value'], thresh)
        insert_qartod_result(data.index, qc.rate_of_change_check.qartod_id, res)

if "Rate of Change" in qc_config:
    rate_of_change_check_adapter(qc_config["Rate of Change"])



def flat_line_check_adapter(config):
    for _, conf in config.iterrows():
        site = str(conf['site_code'])
        var = conf['variable_name']
        low = conf['low_reps']
        high = conf['high_reps']
        eps = conf['epsilon']
<<<<<<< HEAD

        data = pd.read_sql("EXECUTE get_obs (%s, %s)", conn, params=(site, var),
                           index_col='id')
=======
        data = pd.read_sql("EXECUTE get_obs (%s, %s)", conn, params=(site, var),
                           index_col='id')


>>>>>>> 879b3c82
        res = qc.flat_line_check(data.index, low, high, eps)
        insert_qartod_result(data.index, qc.flat_line_check.qartod_id, res)

if "Flat Line" in qc_config:
    flat_line_check_adapter(qc_config["Flat Line"])

<<<<<<< HEAD
=======
def lt_time_series_stuck_sensor_adapter(config):
    for _, conf in config.iterrows():
        site = str(conf['site_code'])
        var = conf['variable_name']
        EPS= conf['EPS']

        data = pd.read_sql("EXECUTE get_obs (%s, %s)", conn, params=(site, var),
                           index_col='id')

        res = qc.lt_time_series_stuck_sensor(data['obs_value'], EPS)
        insert_qartod_result(data.index, qc.lt_time_series_stuck_sensor.qartod_id, res)
if "LT Time Series Stuck Sensor" in qc_config:
    lt_time_series_stuck_sensor_adapter(qc_config['LT Time Series Stuck Sensor'])

def st_time_series_spike_adapter(config):
    for _, conf in config.iterrows():
        site = str(conf['site_code'])
        var = conf['variable_name']
        N = conf['N']
        M = conf['M']
        P = conf['P']
        data = pd.read_sql("EXECUTE get_obs (%s, %s)", conn, params=(site, var),
                           index_col='id')

        res = qc.st_time_series_spike(data['obs_value'], N, M, P)
        insert_qartod_result(data.index, qc.st_time_series_spike.qartod_id, res)
if "ST Time Series Spike" in qc_config:
    st_time_series_spike_adapter(qc_config["ST Time Series Spike"])

def st_time_series_segement_shift_adapter(config):
    for _, conf in config.iterrows():
        site = str(conf['site_code'])
        var = conf['variable_name']
        P = conf['P']
        m = conf['m']
        n = conf['n']
        data = pd.read_sql("EXECUTE get_obs (%s, %s)", conn, params=(site, var),
                           index_col='id')
        res = qc.st_time_series_segment_shift(data['obs_value'], P, m, n)
        insert_qartod_result(data.index, qc.st_time_series_segment_shift.qartod_id, res)
if "ST Time Segment Shift" in qc_config:
    st_time_series_segement_shift_adapter(qc_config["ST Time Segment Shift"])

def lt_time_series_rate_of_change_adapter(config):
    for _, conf in config.iterrows():
        site = str(conf['site_code'])
        var = conf['variable_name']
        MAXHSDIFF = conf['MAXHSDIFF']
        data = pd.read_sql("EXECUTE get_obs (%s, %s)", conn, params=(site, var),
                           index_col='id')
        res = qc.lt_time_series_rate_of_change(data['obs_value'], MAXHSDIFF)
        insert_qartod_result(data.index, qc.lt_time_series_rate_of_change.qartod_id, res)
if "LT Time Series Rate of Change" in qc_config:
    lt_time_series_rate_of_change_adapter(qc_config["LT Time Series Rate of Change"])
# current_direction and current_velocity produce an empty array
# no data avaiable?

#def current_speed_adapter(config):
#    for _, conf in config.iterrows():
#        site = str(config['site_code'])
#        var = conf['variable_name']
#        SPDMAX = conf['SPDMAX']
#        data = pd.read_sql("EXECUTE get_obs (%s, %s)", conn, params=(site, var),
#                           index_col='id')
#
#        res = qc.current_speed(data['obs_val'], SPDMAX)
#        insert_qartod_result(data.index, qc.current_speed.qartod_id, res)
#if "Current Speed" in qc_config:
#    current_speed_adapter(qc_config["Current Speed"])
#
#def current_direction_adapter(config):
#    for _, conf in config.iterrows():
#        site = str(config['site_code'])
#        var = conf['variable_name']
#        data = pd.read_sql("EXECUTE get_obs (%s, %s)", conn, params=(site, var),
#                           index_col='id')
#
#        res = qc.current_direction(data['obs_val'])
#        insert_qartod_result(data['obs_val'], qc.current_direction.qartod_id, res)
#if "Current Direction" in qc_config:
#    current_speed_adapter(qc_config["Current Direction"])
>>>>>>> 879b3c82

upsert_results()
conn.commit()<|MERGE_RESOLUTION|>--- conflicted
+++ resolved
@@ -7,6 +7,7 @@
 import StringIO
 from pandas.io.excel import read_excel
 from credentials import dsn, sheet_loc
+from collections import OrderedDict
 
 conn = psycopg2.connect(dsn)
 cur = conn.cursor()
@@ -20,8 +21,9 @@
        attempts to do an upsert"""
     rep_test_id = np.repeat(test_id, len(obs_ids))
 
-    df = pd.DataFrame({'f_observation_id': obs_ids, 'qartod_code': rep_test_id,
-                       'qc_code_id': flags})
+    df = pd.DataFrame(OrderedDict([('f_observation_id', obs_ids),
+                                  ('qartod_code', rep_test_id),
+                                  ('qc_code_id', flags)]))
     # should run faster to insert many rows
     csv_obj = StringIO.StringIO(df.to_csv(None, index=False, header=False))
     cur.copy_from(csv_obj, 'qartod_staging', sep=',',
@@ -112,11 +114,6 @@
         ll_lon = conf['ll_lon']
         ur_lat = conf['ur_lat']
         ur_lon = conf['ur_lon']
-<<<<<<< HEAD
-=======
-        bbox_arr=[[ll_lon, ur_lon], [ll_lat, ur_lat]]
-
->>>>>>> 879b3c82
         bbox_arr = [[ll_lon, ur_lon], [ll_lat, ur_lat]]
         variable_group = conf['variable_group']
 
@@ -127,21 +124,14 @@
                             JOIN d_location l ON l.id = gl.d_location_id
                             WHERE st.site_code = %s AND vg.group_name = %s""",
                         conn, params=(site, variable_group))
-<<<<<<< HEAD
         res = qc.location_set_check(data['lon'], data['lat'], bbox_arr)
-        cur.execute('''CREATE TEMPORARY TABLE qartod_loc_staging
-                        (id integer, qc_result integer)''')
         # could we just use numpy here instead?
-        df = pd.DataFrame(data=[data['id'].values, res]).T
+        df = pd.DataFrame(OrderedDict([('id', data['id']), ('qc_result', res)]))
         csv_obj = StringIO.StringIO(df.to_csv(None, index=False, header=False))
         # faster to copy_from + update or should i "mogrify" a cursor instead?
-=======
         # we want to pass the non-input kwargs to the history adapter
-        res = qc.location_set_check(data['lon'], data['lat'], bbox_arr)
-        df = pd.DataFrame({'id': data['id'], 'qc_result': res})
         csv_obj = StringIO.StringIO(df.to_csv(None, index=False, header=False))
         # faster to copy_from?
->>>>>>> 879b3c82
         cur.copy_from(csv_obj, 'qartod_loc_staging', sep=',',
                       columns=['id', 'qc_result'])
         cur.execute("""UPDATE d_variable_group_location group_loc SET
@@ -192,24 +182,16 @@
         low = conf['low_reps']
         high = conf['high_reps']
         eps = conf['epsilon']
-<<<<<<< HEAD
-
-        data = pd.read_sql("EXECUTE get_obs (%s, %s)", conn, params=(site, var),
-                           index_col='id')
-=======
-        data = pd.read_sql("EXECUTE get_obs (%s, %s)", conn, params=(site, var),
-                           index_col='id')
-
-
->>>>>>> 879b3c82
+
+        data = pd.read_sql("EXECUTE get_obs (%s, %s)", conn, params=(site, var),
+                           index_col='id')
+
         res = qc.flat_line_check(data.index, low, high, eps)
         insert_qartod_result(data.index, qc.flat_line_check.qartod_id, res)
 
 if "Flat Line" in qc_config:
     flat_line_check_adapter(qc_config["Flat Line"])
 
-<<<<<<< HEAD
-=======
 def lt_time_series_stuck_sensor_adapter(config):
     for _, conf in config.iterrows():
         site = str(conf['site_code'])
@@ -264,6 +246,7 @@
         insert_qartod_result(data.index, qc.lt_time_series_rate_of_change.qartod_id, res)
 if "LT Time Series Rate of Change" in qc_config:
     lt_time_series_rate_of_change_adapter(qc_config["LT Time Series Rate of Change"])
+
 # current_direction and current_velocity produce an empty array
 # no data avaiable?
 
@@ -291,7 +274,6 @@
 #        insert_qartod_result(data['obs_val'], qc.current_direction.qartod_id, res)
 #if "Current Direction" in qc_config:
 #    current_speed_adapter(qc_config["Current Direction"])
->>>>>>> 879b3c82
 
 upsert_results()
 conn.commit()